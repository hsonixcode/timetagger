% TimeTagger - Project Overview
% Track and manage your time across projects

<div class="dashboard-header">
  <div class="header-content">
    <h1>Project Overview</h1>
    <div class="header-actions">
      <a href='app/' class='action-button'>
        <i class='fas'>\uf067</i>&nbsp;&nbsp;New Project
      </a>
    </div>
  </div>
</div>

<div class="dashboard-grid">
  <div class="dashboard-card">
    <div class="card-header">
      <h2>Active Projects</h2>
      <span class="count">3</span>
    </div>
    <div class="project-list">
      <div class="project-item">
        <div class="project-info">
          <h3>Website Redesign</h3>
          <p>UI/UX improvements and responsive design</p>
        </div>
        <div class="project-stats">
          <span class="time">12h 30m</span>
          <span class="status active">In Progress</span>
        </div>
      </div>
      <div class="project-item">
        <div class="project-info">
          <h3>Mobile App Development</h3>
          <p>iOS and Android app development</p>
        </div>
        <div class="project-stats">
          <span class="time">8h 15m</span>
          <span class="status active">In Progress</span>
        </div>
      </div>
      <div class="project-item">
        <div class="project-info">
          <h3>Backend API</h3>
          <p>RESTful API development and testing</p>
        </div>
        <div class="project-stats">
          <span class="time">5h 45m</span>
          <span class="status active">In Progress</span>
        </div>
      </div>
    </div>
  </div>

<<<<<<< HEAD
<style>
main a.ctabutton {
    display: inline-block;
    border: none;
    border-radius: 4px;
    background: #fff;
    padding: 1em;
    box-shadow: 0px 2px 4px rgba(0, 0, 0, 0.4);
    transition: box-shadow 0.1s;
    font-size: 120%;
    margin: 0.5em;
}
main a.ctabutton:hover {
    text-decoration: none;
    box-shadow: 0px 4px 8px rgba(0, 0, 0, 0.4);
}
</style>

<div>
    <a href='app/' class='ctabutton'>
        <i class='fas'>\uf04b</i>&nbsp;&nbsp;Launch App</a>
=======
  <div class="dashboard-card">
    <div class="card-header">
      <h2>Recent Activity</h2>
    </div>
    <div class="activity-list">
      <div class="activity-item">
        <i class="fas">\uf017</i>
        <div class="activity-info">
          <p>Started tracking "Website Redesign"</p>
          <span class="time">2 hours ago</span>
        </div>
      </div>
      <div class="activity-item">
        <i class="fas">\uf00d</i>
        <div class="activity-info">
          <p>Stopped tracking "Mobile App Development"</p>
          <span class="time">4 hours ago</span>
        </div>
      </div>
      <div class="activity-item">
        <i class="fas">\uf0c2</i>
        <div class="activity-info">
          <p>Synced data across devices</p>
          <span class="time">5 hours ago</span>
        </div>
      </div>
    </div>
  </div>

  <div class="dashboard-card">
    <div class="card-header">
      <h2>Weekly Summary</h2>
    </div>
    <div class="summary-content">
      <div class="summary-item">
        <span class="label">Total Hours</span>
        <span class="value">26h 30m</span>
      </div>
      <div class="summary-item">
        <span class="label">Active Projects</span>
        <span class="value">3</span>
      </div>
      <div class="summary-item">
        <span class="label">Tasks Completed</span>
        <span class="value">12</span>
      </div>
    </div>
  </div>
>>>>>>> 93d0bf5c
</div>

<style>
.dashboard-header {
  background: linear-gradient(135deg, $prim1_clr 0%, darken($prim1_clr, 10%) 100%);
  color: white;
  padding: 2rem;
  border-radius: 8px;
  margin-bottom: 2rem;
}

.header-content {
  max-width: 1200px;
  margin: 0 auto;
  display: flex;
  justify-content: space-between;
  align-items: center;
}

.header-actions {
  display: flex;
  gap: 1rem;
}

.action-button {
  display: inline-flex;
  align-items: center;
  padding: 0.75rem 1.5rem;
  border-radius: 4px;
  text-decoration: none;
  font-weight: bold;
  transition: transform 0.2s, box-shadow 0.2s;
  background: white;
  color: $prim1_clr;
  
  &:hover {
    transform: translateY(-2px);
    box-shadow: 0 4px 8px rgba(0, 0, 0, 0.2);
  }
}

.dashboard-grid {
  display: grid;
  grid-template-columns: repeat(auto-fit, minmax(300px, 1fr));
  gap: 2rem;
  max-width: 1200px;
  margin: 0 auto;
}

.dashboard-card {
  background: white;
  border-radius: 8px;
  box-shadow: 0 2px 4px rgba(0, 0, 0, 0.1);
  padding: 1.5rem;
}

.card-header {
  display: flex;
  justify-content: space-between;
  align-items: center;
  margin-bottom: 1.5rem;
  padding-bottom: 1rem;
  border-bottom: 1px solid $sec1_clr;
}

.count {
  background: $acc_clr;
  color: white;
  padding: 0.25rem 0.75rem;
  border-radius: 20px;
  font-size: 0.9rem;
}

.project-list {
  display: flex;
  flex-direction: column;
  gap: 1rem;
}

.project-item {
  display: flex;
  justify-content: space-between;
  align-items: center;
  padding: 1rem;
  background: $bg2;
  border-radius: 4px;
  transition: transform 0.2s;
  
  &:hover {
    transform: translateX(4px);
  }
}

.project-info h3 {
  margin: 0;
  color: $prim1_clr;
}

.project-info p {
  margin: 0.25rem 0 0;
  color: $prim3_clr;
  font-size: 0.9rem;
}

.project-stats {
  display: flex;
  flex-direction: column;
  align-items: flex-end;
  gap: 0.5rem;
}

.time {
  color: $prim1_clr;
  font-weight: bold;
}

.status {
  font-size: 0.8rem;
  padding: 0.25rem 0.5rem;
  border-radius: 12px;
  
  &.active {
    background: #e6f4ea;
    color: #1e7e34;
  }
}

.activity-list {
  display: flex;
  flex-direction: column;
  gap: 1rem;
}

.activity-item {
  display: flex;
  align-items: flex-start;
  gap: 1rem;
  padding: 0.75rem;
  background: $bg2;
  border-radius: 4px;
  
  i {
    color: $acc_clr;
    font-size: 1.2rem;
  }
}

.activity-info {
  flex: 1;
  
  p {
    margin: 0;
    color: $prim1_clr;
  }
  
  .time {
    font-size: 0.8rem;
    color: $prim3_clr;
  }
}

.summary-content {
  display: grid;
  grid-template-columns: repeat(auto-fit, minmax(120px, 1fr));
  gap: 1rem;
}

.summary-item {
  text-align: center;
  padding: 1rem;
  background: $bg2;
  border-radius: 4px;
  
  .label {
    display: block;
    color: $prim3_clr;
    font-size: 0.9rem;
    margin-bottom: 0.5rem;
  }
  
  .value {
    display: block;
    color: $prim1_clr;
    font-size: 1.5rem;
    font-weight: bold;
  }
}

@media (max-width: 768px) {
  .header-content {
    flex-direction: column;
    gap: 1rem;
    text-align: center;
  }
  
  .header-actions {
    flex-direction: column;
  }
  
  .dashboard-grid {
    grid-template-columns: 1fr;
  }
}
</style><|MERGE_RESOLUTION|>--- conflicted
+++ resolved
@@ -1,58 +1,11 @@
-% TimeTagger - Project Overview
-% Track and manage your time across projects
+% TimeTagger - Tag your time, get the insight
+% An open source time tracker that feels lightweight and has powerful reporting.
 
-<div class="dashboard-header">
-  <div class="header-content">
-    <h1>Project Overview</h1>
-    <div class="header-actions">
-      <a href='app/' class='action-button'>
-        <i class='fas'>\uf067</i>&nbsp;&nbsp;New Project
-      </a>
-    </div>
-  </div>
-</div>
+<br />
 
-<div class="dashboard-grid">
-  <div class="dashboard-card">
-    <div class="card-header">
-      <h2>Active Projects</h2>
-      <span class="count">3</span>
-    </div>
-    <div class="project-list">
-      <div class="project-item">
-        <div class="project-info">
-          <h3>Website Redesign</h3>
-          <p>UI/UX improvements and responsive design</p>
-        </div>
-        <div class="project-stats">
-          <span class="time">12h 30m</span>
-          <span class="status active">In Progress</span>
-        </div>
-      </div>
-      <div class="project-item">
-        <div class="project-info">
-          <h3>Mobile App Development</h3>
-          <p>iOS and Android app development</p>
-        </div>
-        <div class="project-stats">
-          <span class="time">8h 15m</span>
-          <span class="status active">In Progress</span>
-        </div>
-      </div>
-      <div class="project-item">
-        <div class="project-info">
-          <h3>Backend API</h3>
-          <p>RESTful API development and testing</p>
-        </div>
-        <div class="project-stats">
-          <span class="time">5h 45m</span>
-          <span class="status active">In Progress</span>
-        </div>
-      </div>
-    </div>
-  </div>
+<img src='timetagger_wd.svg' width='350px' />
+<h1 class='normalfont'><span style='border-bottom: 3px solid #DEAA22;'>Tag</span> your time,<br>get the <span style='border-bottom: 3px solid  #DEAA22;'>insight</span>.</h1>
 
-<<<<<<< HEAD
 <style>
 main a.ctabutton {
     display: inline-block;
@@ -74,257 +27,4 @@
 <div>
     <a href='app/' class='ctabutton'>
         <i class='fas'>\uf04b</i>&nbsp;&nbsp;Launch App</a>
-=======
-  <div class="dashboard-card">
-    <div class="card-header">
-      <h2>Recent Activity</h2>
-    </div>
-    <div class="activity-list">
-      <div class="activity-item">
-        <i class="fas">\uf017</i>
-        <div class="activity-info">
-          <p>Started tracking "Website Redesign"</p>
-          <span class="time">2 hours ago</span>
-        </div>
-      </div>
-      <div class="activity-item">
-        <i class="fas">\uf00d</i>
-        <div class="activity-info">
-          <p>Stopped tracking "Mobile App Development"</p>
-          <span class="time">4 hours ago</span>
-        </div>
-      </div>
-      <div class="activity-item">
-        <i class="fas">\uf0c2</i>
-        <div class="activity-info">
-          <p>Synced data across devices</p>
-          <span class="time">5 hours ago</span>
-        </div>
-      </div>
-    </div>
-  </div>
-
-  <div class="dashboard-card">
-    <div class="card-header">
-      <h2>Weekly Summary</h2>
-    </div>
-    <div class="summary-content">
-      <div class="summary-item">
-        <span class="label">Total Hours</span>
-        <span class="value">26h 30m</span>
-      </div>
-      <div class="summary-item">
-        <span class="label">Active Projects</span>
-        <span class="value">3</span>
-      </div>
-      <div class="summary-item">
-        <span class="label">Tasks Completed</span>
-        <span class="value">12</span>
-      </div>
-    </div>
-  </div>
->>>>>>> 93d0bf5c
-</div>
-
-<style>
-.dashboard-header {
-  background: linear-gradient(135deg, $prim1_clr 0%, darken($prim1_clr, 10%) 100%);
-  color: white;
-  padding: 2rem;
-  border-radius: 8px;
-  margin-bottom: 2rem;
-}
-
-.header-content {
-  max-width: 1200px;
-  margin: 0 auto;
-  display: flex;
-  justify-content: space-between;
-  align-items: center;
-}
-
-.header-actions {
-  display: flex;
-  gap: 1rem;
-}
-
-.action-button {
-  display: inline-flex;
-  align-items: center;
-  padding: 0.75rem 1.5rem;
-  border-radius: 4px;
-  text-decoration: none;
-  font-weight: bold;
-  transition: transform 0.2s, box-shadow 0.2s;
-  background: white;
-  color: $prim1_clr;
-  
-  &:hover {
-    transform: translateY(-2px);
-    box-shadow: 0 4px 8px rgba(0, 0, 0, 0.2);
-  }
-}
-
-.dashboard-grid {
-  display: grid;
-  grid-template-columns: repeat(auto-fit, minmax(300px, 1fr));
-  gap: 2rem;
-  max-width: 1200px;
-  margin: 0 auto;
-}
-
-.dashboard-card {
-  background: white;
-  border-radius: 8px;
-  box-shadow: 0 2px 4px rgba(0, 0, 0, 0.1);
-  padding: 1.5rem;
-}
-
-.card-header {
-  display: flex;
-  justify-content: space-between;
-  align-items: center;
-  margin-bottom: 1.5rem;
-  padding-bottom: 1rem;
-  border-bottom: 1px solid $sec1_clr;
-}
-
-.count {
-  background: $acc_clr;
-  color: white;
-  padding: 0.25rem 0.75rem;
-  border-radius: 20px;
-  font-size: 0.9rem;
-}
-
-.project-list {
-  display: flex;
-  flex-direction: column;
-  gap: 1rem;
-}
-
-.project-item {
-  display: flex;
-  justify-content: space-between;
-  align-items: center;
-  padding: 1rem;
-  background: $bg2;
-  border-radius: 4px;
-  transition: transform 0.2s;
-  
-  &:hover {
-    transform: translateX(4px);
-  }
-}
-
-.project-info h3 {
-  margin: 0;
-  color: $prim1_clr;
-}
-
-.project-info p {
-  margin: 0.25rem 0 0;
-  color: $prim3_clr;
-  font-size: 0.9rem;
-}
-
-.project-stats {
-  display: flex;
-  flex-direction: column;
-  align-items: flex-end;
-  gap: 0.5rem;
-}
-
-.time {
-  color: $prim1_clr;
-  font-weight: bold;
-}
-
-.status {
-  font-size: 0.8rem;
-  padding: 0.25rem 0.5rem;
-  border-radius: 12px;
-  
-  &.active {
-    background: #e6f4ea;
-    color: #1e7e34;
-  }
-}
-
-.activity-list {
-  display: flex;
-  flex-direction: column;
-  gap: 1rem;
-}
-
-.activity-item {
-  display: flex;
-  align-items: flex-start;
-  gap: 1rem;
-  padding: 0.75rem;
-  background: $bg2;
-  border-radius: 4px;
-  
-  i {
-    color: $acc_clr;
-    font-size: 1.2rem;
-  }
-}
-
-.activity-info {
-  flex: 1;
-  
-  p {
-    margin: 0;
-    color: $prim1_clr;
-  }
-  
-  .time {
-    font-size: 0.8rem;
-    color: $prim3_clr;
-  }
-}
-
-.summary-content {
-  display: grid;
-  grid-template-columns: repeat(auto-fit, minmax(120px, 1fr));
-  gap: 1rem;
-}
-
-.summary-item {
-  text-align: center;
-  padding: 1rem;
-  background: $bg2;
-  border-radius: 4px;
-  
-  .label {
-    display: block;
-    color: $prim3_clr;
-    font-size: 0.9rem;
-    margin-bottom: 0.5rem;
-  }
-  
-  .value {
-    display: block;
-    color: $prim1_clr;
-    font-size: 1.5rem;
-    font-weight: bold;
-  }
-}
-
-@media (max-width: 768px) {
-  .header-content {
-    flex-direction: column;
-    gap: 1rem;
-    text-align: center;
-  }
-  
-  .header-actions {
-    flex-direction: column;
-  }
-  
-  .dashboard-grid {
-    grid-template-columns: 1fr;
-  }
-}
-</style>+</div>